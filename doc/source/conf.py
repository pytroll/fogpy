# -*- coding: utf-8 -*-
#
# fogpy documentation build configuration file, created by
# sphinx-quickstart on Thu Apr 20 12:31:41 2017.
#
# This file is execfile()d with the current directory set to its containing dir.
#
# Note that not all possible configuration values are present in this
# autogenerated file.
#
# All configuration values have a default; values that are commented out
# serve to show the default.

import sys, os

# If extensions (or modules to document with autodoc) are in another directory,
# add these directories to sys.path here. If the directory is relative to the
# documentation root, use os.path.abspath to make it absolute, like shown here.
# sys.path.insert(0, os.path.abspath('.'))
# sys.path.insert(0, os.path.abspath('../'))
sys.path.append(os.path.abspath('../../'))


class Mock(object):
    def __init__(self, *args, **kwargs):
        pass

    def __call__(self, *args, **kwargs):
        return Mock()

    @classmethod
    def __getattr__(cls, name):
        if name in ('__file__', '__path__'):
            return '/dev/null'
        elif name[0] == name[0].upper():
            mockType = type(name, (), {})
            mockType.__module__ = __name__
            return mockType
        elif name == "inf":
            return 0
        else:
            return Mock()

MOCK_MODULES = ['matplotlib', 'matplotlib.pyplot', 'matplotlib.cm',
                'scipy', 'scipy.signal', 'scipy.optimize', 'scipy.ndimage',
                'scipy.stats', 'pyresample', 'pyorbital', 'numpy', 'numpy.core',
                'numpy.lib', 'numpy.lib.stride_tricks',
                'pyresample.utils', 'pyresample.geometry',
                'h5py', 'trollbufr', 'trollbufr.bufr']

for mod_name in MOCK_MODULES:
    sys.modules[mod_name] = Mock()

# -- General configuration -----------------------------------------------------

# If your documentation needs a minimal Sphinx version, state it here.
#needs_sphinx = '1.0'

# Add any Sphinx extension module names here, as strings. They can be extensions
# coming with Sphinx (named 'sphinx.ext.*') or your custom ones.
extensions = ['sphinx.ext.autodoc', 'sphinx.ext.viewcode']

# Add any paths that contain templates here, relative to this directory.
templates_path = ['_templates']

# The suffix of source filenames.
source_suffix = '.rst'

# The encoding of source files.
#source_encoding = 'utf-8-sig'

# The master toctree document.
master_doc = 'index'

# General information about the project.
project = u'fogpy'
<<<<<<< HEAD
copyright = '2017--2020, Thomas Leppelt, Gerrit Holl'
=======
copyright = '2017-2020, Fogpy developers'
>>>>>>> adcd0eff

# The version info for the project you're documenting, acts as replacement for
# |version| and |release|, also used in various other places throughout the
# built documents.
#
# The short X.Y version.

# import fogpy.version as current_version

# The full version, including alpha/beta/rc tags.
# release = current_version.__version__
# The short X.Y version.
# version = ".".join(release.split(".")[:2])
version = '1.2.0'
# The full version, including alpha/beta/rc tags.
release = '1.2.0'

# The language for content autogenerated by Sphinx. Refer to documentation
# for a list of supported languages.
#language = None

# There are two options for replacing |today|: either, you set today to some
# non-false value, then it is used:
#today = ''
# Else, today_fmt is used as the format for a strftime call.
#today_fmt = '%B %d, %Y'

# List of patterns, relative to source directory, that match files and
# directories to ignore when looking for source files.
exclude_patterns = []

# The reST default role (used for this markup: `text`) to use for all documents.
#default_role = None

# If true, '()' will be appended to :func: etc. cross-reference text.
#add_function_parentheses = True

# If true, the current module name will be prepended to all description
# unit titles (such as .. function::).
#add_module_names = True

# If true, sectionauthor and moduleauthor directives will be shown in the
# output. They are ignored by default.
#show_authors = False

# The name of the Pygments (syntax highlighting) style to use.
pygments_style = 'sphinx'

# A list of ignored prefixes for module index sorting.
#modindex_common_prefix = []


# -- Options for HTML output ---------------------------------------------------

# The theme to use for HTML and HTML Help pages.  See the documentation for
# a list of builtin themes.
html_theme = 'default'

# Theme options are theme-specific and customize the look and feel of a theme
# further.  For a list of options available for each theme, see the
# documentation.
#html_theme_options = {}

# Add any paths that contain custom themes here, relative to this directory.
#html_theme_path = []

# The name for this set of Sphinx documents.  If None, it defaults to
# "<project> v<release> documentation".
#html_title = None

# A shorter title for the navigation bar.  Default is the same as html_title.
#html_short_title = None

# The name of an image file (relative to this directory) to place at the top
# of the sidebar.
#html_logo = None

# The name of an image file (within the static path) to use as favicon of the
# docs.  This file should be a Windows icon file (.ico) being 16x16 or 32x32
# pixels large.
#html_favicon = None

# Add any paths that contain custom static files (such as style sheets) here,
# relative to this directory. They are copied after the builtin static files,
# so a file named "default.css" will overwrite the builtin "default.css".
html_static_path = ['_static']

# If not '', a 'Last updated on:' timestamp is inserted at every page bottom,
# using the given strftime format.
#html_last_updated_fmt = '%b %d, %Y'

# If true, SmartyPants will be used to convert quotes and dashes to
# typographically correct entities.
#html_use_smartypants = True

# Custom sidebar templates, maps document names to template names.
#html_sidebars = {}

# Additional templates that should be rendered to pages, maps page names to
# template names.
#html_additional_pages = {}

# If false, no module index is generated.
#html_domain_indices = True

# If false, no index is generated.
#html_use_index = True

# If true, the index is split into individual pages for each letter.
#html_split_index = False

# If true, links to the reST sources are added to the pages.
#html_show_sourcelink = True

# If true, "Created using Sphinx" is shown in the HTML footer. Default is True.
#html_show_sphinx = True

# If true, "(C) Copyright ..." is shown in the HTML footer. Default is True.
#html_show_copyright = True

# If true, an OpenSearch description file will be output, and all pages will
# contain a <link> tag referring to it.  The value of this option must be the
# base URL from which the finished HTML is served.
#html_use_opensearch = ''

# This is the file name suffix for HTML files (e.g. ".xhtml").
#html_file_suffix = None

# Output file base name for HTML help builder.
htmlhelp_basename = 'fogpydoc'


# -- Options for LaTeX output --------------------------------------------------

latex_elements = {
# The paper size ('letterpaper' or 'a4paper').
#'papersize': 'letterpaper',

# The font size ('10pt', '11pt' or '12pt').
#'pointsize': '10pt',

# Additional stuff for the LaTeX preamble.
#'preamble': '',
}

# Grouping the document tree into LaTeX files. List of tuples
# (source start file, target name, title, author, documentclass [howto/manual]).
latex_documents = [
  ('index', 'fogpy.tex', u'fogpy Documentation',
   'Fogpy developers', 'manual'),
]

# The name of an image file (relative to this directory) to place at the top of
# the title page.
#latex_logo = None

# For "manual" documents, if this is true, then toplevel headings are parts,
# not chapters.
#latex_use_parts = False

# If true, show page references after internal links.
#latex_show_pagerefs = False

# If true, show URL addresses after external links.
#latex_show_urls = False

# Documents to append as an appendix to all manuals.
#latex_appendices = []

# If false, no module index is generated.
#latex_domain_indices = True


# -- Options for manual page output --------------------------------------------

# One entry per manual page. List of tuples
# (source start file, name, description, authors, manual section).
man_pages = [
    ('index', 'fogpy', u'fogpy Documentation',
     [u'Fogpy developers'], 1)
]

# If true, show URL addresses after external links.
#man_show_urls = False


# -- Options for Texinfo output ------------------------------------------------

# Grouping the document tree into Texinfo files. List of tuples
# (source start file, target name, title, author,
#  dir menu entry, description, category)
texinfo_documents = [
  ('index', 'fogpy', u'fogpy Documentation',
   u'Fogpy developers', 'fogpy', 'One line description of project.',
   'Miscellaneous'),
]

# Documents to append as an appendix to all manuals.
#texinfo_appendices = []

# If false, no module index is generated.
#texinfo_domain_indices = True

# How to display URL addresses: 'footnote', 'no', or 'inline'.
#texinfo_show_urls = 'footnote'<|MERGE_RESOLUTION|>--- conflicted
+++ resolved
@@ -74,11 +74,7 @@
 
 # General information about the project.
 project = u'fogpy'
-<<<<<<< HEAD
-copyright = '2017--2020, Thomas Leppelt, Gerrit Holl'
-=======
 copyright = '2017-2020, Fogpy developers'
->>>>>>> adcd0eff
 
 # The version info for the project you're documenting, acts as replacement for
 # |version| and |release|, also used in various other places throughout the
